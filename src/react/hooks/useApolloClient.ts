<<<<<<< HEAD
import { invariant } from 'ts-invariant';
import { useContext } from 'react';
=======
import { invariant } from '../../utilities/globals';

import * as React from 'react';

>>>>>>> f54e1254
import { ApolloClient } from '../../core';
import { getApolloContext } from '../context';

export function useApolloClient(
  override?: ApolloClient<object>,
): ApolloClient<object> {
  const context = useContext(getApolloContext());
  const client = override || context.client;
  invariant(
    !!client,
    'Could not find "client" in the context or passed in as an option. ' +
    'Wrap the root component in an <ApolloProvider>, or pass an ApolloClient' +
    'ApolloClient instance in via options.',
  );

  return client;
}<|MERGE_RESOLUTION|>--- conflicted
+++ resolved
@@ -1,12 +1,5 @@
-<<<<<<< HEAD
-import { invariant } from 'ts-invariant';
+import { invariant } from '../../utilities/globals';
 import { useContext } from 'react';
-=======
-import { invariant } from '../../utilities/globals';
-
-import * as React from 'react';
-
->>>>>>> f54e1254
 import { ApolloClient } from '../../core';
 import { getApolloContext } from '../context';
 
