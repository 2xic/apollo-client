{
  "name": "@apollo/client",
<<<<<<< HEAD
  "version": "3.4.0-beta.23",
=======
  "version": "3.3.16",
>>>>>>> dfd159e0
  "description": "A fully-featured caching GraphQL client.",
  "private": true,
  "keywords": [
    "apollo",
    "graphql",
    "react",
    "hooks",
    "client",
    "cache"
  ],
  "author": "opensource@apollographql.com",
  "license": "MIT",
  "main": "./dist/main.cjs.js",
  "module": "./dist/index.js",
  "types": "./dist/index.d.ts",
  "sideEffects": [
    "./dist/cache/inmemory/fixPolyfills.native.js"
  ],
  "react-native": {
    "./dist/cache/inmemory/fixPolyfills.js": "./dist/cache/inmemory/fixPolyfills.native.js"
  },
  "repository": {
    "type": "git",
    "url": "git+https://github.com/apollographql/apollo-client.git"
  },
  "bugs": {
    "url": "https://github.com/apollographql/apollo-client/issues"
  },
  "homepage": "https://www.apollographql.com/docs/react/",
  "scripts": {
    "prebuild": "npm run clean",
    "build": "tsc",
    "postbuild": "npm run update-version && npm run invariants && npm run sourcemaps && npm run rollup && npm run prepdist && npm run resolve && npm run verify-version",
    "update-version": "node config/version.js update",
    "verify-version": "node config/version.js verify",
    "invariants": "ts-node-script config/processInvariants.ts",
    "sourcemaps": "ts-node-script config/rewriteSourceMaps.ts",
    "rollup": "rollup -c ./config/rollup.config.js",
    "prepdist": "node ./config/prepareDist.js",
    "resolve": "ts-node-script config/resolveModuleIds.ts",
    "clean": "rimraf -r dist coverage lib",
    "test": "jest --config ./config/jest.config.js",
    "test:debug": "BABEL_ENV=server node --inspect-brk node_modules/.bin/jest --config ./config/jest.config.js --runInBand",
    "test:ci": "npm run test:coverage && npm run test:memory",
    "test:watch": "jest --config ./config/jest.config.js --watch",
    "test:memory": "cd scripts/memory && npm i && npm test",
    "test:coverage": "npm run coverage -- --ci --maxWorkers=2 --reporters=default --reporters=jest-junit",
    "coverage": "jest --config ./config/jest.config.js --verbose --coverage",
    "bundlesize": "npm run build && bundlesize",
    "predeploy": "npm run build",
    "deploy": "cd dist && npm publish --tag beta"
  },
  "bundlesize": [
    {
      "name": "apollo-client",
      "path": "./dist/apollo-client.cjs.min.js",
      "maxSize": "26.6 kB"
    }
  ],
  "peerDependencies": {
    "graphql": "^14.0.0 || ^15.0.0",
    "react": "^16.8.0 || ^17.0.0",
    "subscriptions-transport-ws": "^0.9.0"
  },
  "peerDependenciesMeta": {
    "react": {
      "optional": true
    },
    "subscriptions-transport-ws": {
      "optional": true
    }
  },
  "dependencies": {
    "@graphql-typed-document-node/core": "^3.0.0",
    "@wry/context": "^0.6.0",
    "@wry/equality": "^0.4.0",
    "@wry/trie": "^0.3.0",
    "fast-json-stable-stringify": "^2.0.0",
    "graphql-tag": "^2.12.3",
    "hoist-non-react-statics": "^3.3.2",
    "optimism": "^0.15.0",
    "prop-types": "^15.7.2",
    "symbol-observable": "^2.0.0",
    "ts-invariant": "^0.7.3",
    "tslib": "^2.1.0",
    "zen-observable-ts": "^1.0.0"
  },
  "devDependencies": {
    "@babel/parser": "7.14.0",
    "@rollup/plugin-node-resolve": "11.2.1",
    "@testing-library/react": "9.4.1",
    "@types/fast-json-stable-stringify": "2.0.0",
    "@types/fetch-mock": "7.3.3",
    "@types/glob": "7.1.3",
    "@types/hoist-non-react-statics": "^3.3.1",
    "@types/jest": "26.0.23",
    "@types/lodash": "4.14.168",
    "@types/node": "14.14.43",
    "@types/react": "17.0.3",
    "@types/react-dom": "17.0.2",
    "@types/recompose": "^0.30.7",
    "bundlesize": "0.18.1",
    "cross-fetch": "3.1.4",
    "crypto-hash": "^1.3.0",
    "fetch-mock": "7.7.3",
    "glob": "7.1.6",
    "graphql": "15.5.0",
    "graphql-tools": "7.0.4",
    "jest": "26.6.3",
    "jest-fetch-mock": "^3.0.3",
    "jest-junit": "12.0.0",
    "lodash": "4.17.21",
    "react": "17.0.1",
    "react-dom": "17.0.1",
    "recast": "0.20.4",
    "recompose": "^0.30.0",
    "resolve": "1.20.0",
    "rimraf": "3.0.2",
    "rollup": "1.31.1",
    "rollup-plugin-terser": "7.0.2",
    "rxjs": "6.6.7",
    "subscriptions-transport-ws": "0.9.18",
    "terser": "5.7.0",
    "ts-jest": "26.5.5",
    "ts-node": "8.10.2",
    "typescript": "3.9.9",
    "wait-for-observables": "^1.0.3"
  },
  "publishConfig": {
    "access": "public"
  }
}<|MERGE_RESOLUTION|>--- conflicted
+++ resolved
@@ -1,10 +1,6 @@
 {
   "name": "@apollo/client",
-<<<<<<< HEAD
   "version": "3.4.0-beta.23",
-=======
-  "version": "3.3.16",
->>>>>>> dfd159e0
   "description": "A fully-featured caching GraphQL client.",
   "private": true,
   "keywords": [
