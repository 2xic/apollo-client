/* necessary for backward compat */
export * from 'apollo-client';
export * from 'apollo-link';
export * from 'apollo-cache-inmemory';

import { Operation, ApolloLink, Observable } from 'apollo-link';
import { HttpLink } from 'apollo-link-http';
import { withClientState, ClientStateConfig } from 'apollo-link-state';
import { onError, ErrorLink } from 'apollo-link-error';

import { ApolloCache } from 'apollo-cache';
import { InMemoryCache, CacheResolverMap } from 'apollo-cache-inmemory';
import gql from 'graphql-tag';
import ApolloClient from 'apollo-client';

export { gql, InMemoryCache, HttpLink };

export interface PresetConfig {
  request?: (operation: Operation) => Promise<void>;
  uri?: string;
  credentials?: string;
  headers?: any;
  fetch?: GlobalFetch['fetch'];
  fetchOptions?: HttpLink.Options;
  clientState?: ClientStateConfig;
  onError?: ErrorLink.ErrorHandler;
  cacheRedirects?: CacheResolverMap;
  cache?: ApolloCache<any>;
}

// infer this list from the above interface
// using a typescript transform at compilation time.
const PRESET_CONFIG_KEYS = [
  'request',
  'uri',
  'credentials',
  'headers',
  'fetchOptions',
  'clientState',
  'onError',
  'cacheRedirects',
];

function include<T>(b: T, a: Array<T>): boolean {
  return a.indexOf(b) >= 0;
}

function difference<T>(a: Array<T>, b: Array<T>): Array<T> {
  return a.filter(x => !include(x, b));
}

export default class DefaultClient<TCache> extends ApolloClient<TCache> {
<<<<<<< HEAD
  constructor(config: PresetConfig) {
    if (config) {
      const diff = difference(Object.keys(config), PRESET_CONFIG_KEYS);

      if (diff.length > 0) {
        // prettier-ignore
        console.warn(
          `ApolloBoost was initialized with unsupported options: ${diff.join(' ')}\n` +
          `https://www.apollographql.com/docs/react/essentials/get-started.html#configuration`,
        );
      }
    }

    const cache =
      config && config.cacheRedirects
        ? new InMemoryCache({ cacheRedirects: config.cacheRedirects })
=======
  constructor(config: PresetConfig = {}) {
    const {
      request,
      uri,
      credentials,
      headers,
      fetch,
      fetchOptions,
      clientState,
      cacheRedirects,
      onError: errorCallback,
    } = config;

    let { cache } = config;

    if (cache && cacheRedirects) {
      throw new Error(
        'Incompatible cache configuration. If providing `cache` then ' +
          'configure the provided instance with `cacheRedirects` instead.',
      );
    }

    if (!cache) {
      cache = cacheRedirects
        ? new InMemoryCache({ cacheRedirects })
>>>>>>> 16b47a76
        : new InMemoryCache();
    }

    const stateLink = clientState
      ? withClientState({ ...clientState, cache })
      : false;

    const errorLink = errorCallback
      ? onError(errorCallback)
      : onError(({ graphQLErrors, networkError }) => {
          if (graphQLErrors) {
            graphQLErrors.map(({ message, locations, path }) =>
              // tslint:disable-next-line
              console.log(
                `[GraphQL error]: Message: ${message}, Location: ` +
                  `${locations}, Path: ${path}`,
              ),
            );
          }
          if (networkError) {
            // tslint:disable-next-line
            console.log(`[Network error]: ${networkError}`);
          }
        });

    const requestHandler = request
      ? new ApolloLink(
          (operation, forward) =>
            new Observable(observer => {
              let handle: any;
              Promise.resolve(operation)
                .then(oper => request(oper))
                .then(() => {
                  handle = forward(operation).subscribe({
                    next: observer.next.bind(observer),
                    error: observer.error.bind(observer),
                    complete: observer.complete.bind(observer),
                  });
                })
                .catch(observer.error.bind(observer));

              return () => {
                if (handle) {
                  handle.unsubscribe();
                }
              };
            }),
        )
      : false;

    const httpLink = new HttpLink({
      uri: uri || '/graphql',
      fetch,
      fetchOptions: fetchOptions || {},
      credentials: credentials || 'same-origin',
      headers: headers || {},
    });

    const link = ApolloLink.from([
      errorLink,
      requestHandler,
      stateLink,
      httpLink,
    ].filter(x => !!x) as ApolloLink[]);

    // super hacky, we will fix the types eventually
    super({ cache, link } as any);
  }
}
<|MERGE_RESOLUTION|>--- conflicted
+++ resolved
@@ -1,165 +1,158 @@
-/* necessary for backward compat */
-export * from 'apollo-client';
-export * from 'apollo-link';
-export * from 'apollo-cache-inmemory';
-
-import { Operation, ApolloLink, Observable } from 'apollo-link';
-import { HttpLink } from 'apollo-link-http';
-import { withClientState, ClientStateConfig } from 'apollo-link-state';
-import { onError, ErrorLink } from 'apollo-link-error';
-
-import { ApolloCache } from 'apollo-cache';
-import { InMemoryCache, CacheResolverMap } from 'apollo-cache-inmemory';
-import gql from 'graphql-tag';
-import ApolloClient from 'apollo-client';
-
-export { gql, InMemoryCache, HttpLink };
-
-export interface PresetConfig {
-  request?: (operation: Operation) => Promise<void>;
-  uri?: string;
-  credentials?: string;
-  headers?: any;
-  fetch?: GlobalFetch['fetch'];
-  fetchOptions?: HttpLink.Options;
-  clientState?: ClientStateConfig;
-  onError?: ErrorLink.ErrorHandler;
-  cacheRedirects?: CacheResolverMap;
-  cache?: ApolloCache<any>;
-}
-
-// infer this list from the above interface
-// using a typescript transform at compilation time.
-const PRESET_CONFIG_KEYS = [
-  'request',
-  'uri',
-  'credentials',
-  'headers',
-  'fetchOptions',
-  'clientState',
-  'onError',
-  'cacheRedirects',
-];
-
-function include<T>(b: T, a: Array<T>): boolean {
-  return a.indexOf(b) >= 0;
-}
-
-function difference<T>(a: Array<T>, b: Array<T>): Array<T> {
-  return a.filter(x => !include(x, b));
-}
-
-export default class DefaultClient<TCache> extends ApolloClient<TCache> {
-<<<<<<< HEAD
-  constructor(config: PresetConfig) {
-    if (config) {
-      const diff = difference(Object.keys(config), PRESET_CONFIG_KEYS);
-
-      if (diff.length > 0) {
-        // prettier-ignore
-        console.warn(
-          `ApolloBoost was initialized with unsupported options: ${diff.join(' ')}\n` +
-          `https://www.apollographql.com/docs/react/essentials/get-started.html#configuration`,
-        );
-      }
-    }
-
-    const cache =
-      config && config.cacheRedirects
-        ? new InMemoryCache({ cacheRedirects: config.cacheRedirects })
-=======
-  constructor(config: PresetConfig = {}) {
-    const {
-      request,
-      uri,
-      credentials,
-      headers,
-      fetch,
-      fetchOptions,
-      clientState,
-      cacheRedirects,
-      onError: errorCallback,
-    } = config;
-
-    let { cache } = config;
-
-    if (cache && cacheRedirects) {
-      throw new Error(
-        'Incompatible cache configuration. If providing `cache` then ' +
-          'configure the provided instance with `cacheRedirects` instead.',
-      );
-    }
-
-    if (!cache) {
-      cache = cacheRedirects
-        ? new InMemoryCache({ cacheRedirects })
->>>>>>> 16b47a76
-        : new InMemoryCache();
-    }
-
-    const stateLink = clientState
-      ? withClientState({ ...clientState, cache })
-      : false;
-
-    const errorLink = errorCallback
-      ? onError(errorCallback)
-      : onError(({ graphQLErrors, networkError }) => {
-          if (graphQLErrors) {
-            graphQLErrors.map(({ message, locations, path }) =>
-              // tslint:disable-next-line
-              console.log(
-                `[GraphQL error]: Message: ${message}, Location: ` +
-                  `${locations}, Path: ${path}`,
-              ),
-            );
-          }
-          if (networkError) {
-            // tslint:disable-next-line
-            console.log(`[Network error]: ${networkError}`);
-          }
-        });
-
-    const requestHandler = request
-      ? new ApolloLink(
-          (operation, forward) =>
-            new Observable(observer => {
-              let handle: any;
-              Promise.resolve(operation)
-                .then(oper => request(oper))
-                .then(() => {
-                  handle = forward(operation).subscribe({
-                    next: observer.next.bind(observer),
-                    error: observer.error.bind(observer),
-                    complete: observer.complete.bind(observer),
-                  });
-                })
-                .catch(observer.error.bind(observer));
-
-              return () => {
-                if (handle) {
-                  handle.unsubscribe();
-                }
-              };
-            }),
-        )
-      : false;
-
-    const httpLink = new HttpLink({
-      uri: uri || '/graphql',
-      fetch,
-      fetchOptions: fetchOptions || {},
-      credentials: credentials || 'same-origin',
-      headers: headers || {},
-    });
-
-    const link = ApolloLink.from([
-      errorLink,
-      requestHandler,
-      stateLink,
-      httpLink,
-    ].filter(x => !!x) as ApolloLink[]);
-
-    // super hacky, we will fix the types eventually
-    super({ cache, link } as any);
-  }
-}
+/* necessary for backward compat */
+export * from 'apollo-client';
+export * from 'apollo-link';
+export * from 'apollo-cache-inmemory';
+
+import { Operation, ApolloLink, Observable } from 'apollo-link';
+import { HttpLink } from 'apollo-link-http';
+import { withClientState, ClientStateConfig } from 'apollo-link-state';
+import { onError, ErrorLink } from 'apollo-link-error';
+
+import { ApolloCache } from 'apollo-cache';
+import { InMemoryCache, CacheResolverMap } from 'apollo-cache-inmemory';
+import gql from 'graphql-tag';
+import ApolloClient from 'apollo-client';
+
+export { gql, InMemoryCache, HttpLink };
+
+export interface PresetConfig {
+  request?: (operation: Operation) => Promise<void>;
+  uri?: string;
+  credentials?: string;
+  headers?: any;
+  fetch?: GlobalFetch['fetch'];
+  fetchOptions?: HttpLink.Options;
+  clientState?: ClientStateConfig;
+  onError?: ErrorLink.ErrorHandler;
+  cacheRedirects?: CacheResolverMap;
+  cache?: ApolloCache<any>;
+}
+
+// infer this list from the above interface
+// using a typescript transform at compilation time.
+const PRESET_CONFIG_KEYS = [
+  'request',
+  'uri',
+  'credentials',
+  'headers',
+  'fetchOptions',
+  'clientState',
+  'onError',
+  'cacheRedirects',
+];
+
+function include<T>(b: T, a: Array<T>): boolean {
+  return a.indexOf(b) >= 0;
+}
+
+function difference<T>(a: Array<T>, b: Array<T>): Array<T> {
+  return a.filter(x => !include(x, b));
+}
+
+export default class DefaultClient<TCache> extends ApolloClient<TCache> {
+  constructor(config: PresetConfig = {}) {
+    if (config) {
+      const diff = difference(Object.keys(config), PRESET_CONFIG_KEYS);
+
+      if (diff.length > 0) {
+        // prettier-ignore
+        console.warn(
+          `ApolloBoost was initialized with unsupported options: ${diff.join(' ')}\n` +
+          `https://www.apollographql.com/docs/react/essentials/get-started.html#configuration`,
+        );
+      }
+    }
+
+    const {
+      request,
+      uri,
+      credentials,
+      headers,
+      fetch,
+      fetchOptions,
+      clientState,
+      cacheRedirects,
+      onError: errorCallback,
+    } = config;
+
+    let { cache } = config;
+
+    if (cache && cacheRedirects) {
+      throw new Error(
+        'Incompatible cache configuration. If providing `cache` then ' +
+          'configure the provided instance with `cacheRedirects` instead.',
+      );
+    }
+
+    if (!cache) {
+      cache = cacheRedirects
+        ? new InMemoryCache({ cacheRedirects })
+        : new InMemoryCache();
+    }
+
+    const stateLink = clientState
+      ? withClientState({ ...clientState, cache })
+      : false;
+
+    const errorLink = errorCallback
+      ? onError(errorCallback)
+      : onError(({ graphQLErrors, networkError }) => {
+          if (graphQLErrors) {
+            graphQLErrors.map(({ message, locations, path }) =>
+              // tslint:disable-next-line
+              console.log(
+                `[GraphQL error]: Message: ${message}, Location: ` +
+                  `${locations}, Path: ${path}`,
+              ),
+            );
+          }
+          if (networkError) {
+            // tslint:disable-next-line
+            console.log(`[Network error]: ${networkError}`);
+          }
+        });
+
+    const requestHandler = request
+      ? new ApolloLink(
+          (operation, forward) =>
+            new Observable(observer => {
+              let handle: any;
+              Promise.resolve(operation)
+                .then(oper => request(oper))
+                .then(() => {
+                  handle = forward(operation).subscribe({
+                    next: observer.next.bind(observer),
+                    error: observer.error.bind(observer),
+                    complete: observer.complete.bind(observer),
+                  });
+                })
+                .catch(observer.error.bind(observer));
+
+              return () => {
+                if (handle) {
+                  handle.unsubscribe();
+                }
+              };
+            }),
+        )
+      : false;
+
+    const httpLink = new HttpLink({
+      uri: uri || '/graphql',
+      fetch,
+      fetchOptions: fetchOptions || {},
+      credentials: credentials || 'same-origin',
+      headers: headers || {},
+    });
+
+    const link = ApolloLink.from([
+      errorLink,
+      requestHandler,
+      stateLink,
+      httpLink,
+    ].filter(x => !!x) as ApolloLink[]);
+
+    // super hacky, we will fix the types eventually
+    super({ cache, link } as any);
+  }
+}